--- conflicted
+++ resolved
@@ -50,10 +50,10 @@
                 <suiteTest>STOR_VSS_BackupRestore_ISCSI</suiteTest>
                 <suiteTest>STOR_VSS_BackupRestore_DiskStress</suiteTest>
                 <suiteTest>STOR_VSS_BackupRestore_Mount_Multi_Paths</suiteTest>
+                <suiteTest>STOR_VSS_BackupRestore_Mount_Squashfs</suiteTest>
                 <!-- Live backup operations can fail silently if the VM has an
                 attached iSCSI device or direct-attached storage (pass-through disk)
                 <suiteTest>STOR_VSS_BackupRestore_PassTru</suiteTest> -->
-                <suiteTest>STOR_VSS_BackupRestore_Mount_Squashfs</suiteTest>
             </suiteTests>
         </suite>
     </testSuites>
@@ -261,7 +261,6 @@
             <OnError>Continue</OnError>
         </test>
 
-<<<<<<< HEAD
         <test>
             <testName>STOR_VSS_BackupRestore_Mount_Squashfs</testName>
             <setupScript>setupscripts\RevertSnapshot.ps1</setupScript>
@@ -273,9 +272,6 @@
             <timeout>3000</timeout>
             <OnError>Continue</OnError>
         </test>
-
-=======
->>>>>>> 94c2451f
     </testCases>
 
     <VMs>
