<?xml version="1.0" encoding="utf-8"?>

<!--
 Linux on Hyper-V and Azure Test Code, ver. 1.0.0
 Copyright (c) Microsoft Corporation

 All rights reserved.
 Licensed under the Apache License, Version 2.0 (the ""License"");
 you may not use this file except in compliance with the License.
 You may obtain a copy of the License at
     http://www.apache.org/licenses/LICENSE-2.0

 THIS CODE IS PROVIDED *AS IS* BASIS, WITHOUT WARRANTIES OR CONDITIONS
 OF ANY KIND, EITHER EXPRESS OR IMPLIED, INCLUDING WITHOUT LIMITATION
 ANY IMPLIED WARRANTIES OR CONDITIONS OF TITLE, FITNESS FOR A PARTICULAR
 PURPOSE, MERCHANTABLITY OR NON-INFRINGEMENT.

 See the Apache Version 2.0 License for specific language governing
 permissions and limitations under the License.
-->

<config>
    <global>
        <logfileRootDir>C:\Lisa\TestResults</logfileRootDir>
        <defaultSnapshot>ICABase</defaultSnapshot>
        <email>
            <recipients>
                <to>myself@mycompany.com</to>
            </recipients>
            <sender>myself@mycompany.com</sender>
            <subject>LIS Performance Test Results</subject>
            <smtpServer>mysmtphost.mycompany.com</smtpServer>
        </email>
       <!-- Optional testParams go here -->
        <testParams>
            <param>vmCpuNumber=12</param>
            <param>vmMemory=8GB</param>
        </testParams>
    </global>

    <testSuites>
        <suite>
            <suiteName>iPerf3</suiteName>
            <suiteTests>
                <suiteTest>iPerf3_Panorama</suiteTest>
            </suiteTests>
        </suite>
    </testSuites>

    <testCases>
         <test>
            <testName>iPerf3_Panorama</testName>
            <testScript>perf_iperf_panorama_client.sh</testScript>
            <files>remote-scripts/ica/perf_iperf_panorama_client.sh,remote-scripts/ica/perf_iperf_panorama_server.sh,remote-scripts/ica/perf_run_parallelcommands.sh,remote-scripts/ica/perf_capturer.sh,remote-scripts/ica/utils.sh</files>
            <files>Tools/iperf-3.0.5.tar.gz</files>
            <testParams>
                <param>IPERF_PACKAGE=iperf-3.0.5.tar.gz</param>
                <param>SERVER_OS_USERNAME=root</param>
                <param>IPERF3_SERVER_IP=192.168.1.100</param>
                <param>INDIVIDUAL_TEST_DURATION=60</param>
                <param>CONNECTIONS_PER_IPERF3=4</param>
                <param>TEST_SIGNAL_FILE=iperf3.test.signal</param>
                <param>TEST_RUN_LOG_FOLDER=iperf3-test-logs</param>
                <param>SSH_PRIVATE_KEY=sshKey</param>
                <param>IPERF3_TEST_CONNECTION_POOL=(1 2 4 8 16 32 64 128 256 512 1024 2000 3000 6000)</param>
            </testParams>
            <uploadFiles>
                <file>iPerf3_Client_Logs.zip</file>
<<<<<<< HEAD
                <file>iPerf3_Server_Logs.zip</file>
                <file>iPerf3_Panorama_ServerSideScript.log</file>
                <file>iPerf3_Panorama.log</file>
=======
		<file>iPerf3_Server_Logs.zip</file>
		<file>iPerf3_Panorama_ServerSideScript.log</file>
		<file>iPerf3_Panorama.log</file>
>>>>>>> 2073a73c
            </uploadFiles>
            <timeout>7200</timeout>
            <OnError>Continue</OnError>
         </test>
    </testCases>

    <VMs>
        <vm>
            <role>SUT1</role>
            <hvServer>LIS-PERF02</hvServer>
            <vmName>LIS-SLES12-Client</vmName>
            <os>Linux</os>
            <ipv4></ipv4>
            <sshKey>id_rsa.ppk</sshKey>
            <suite>iPerf3</suite>
            <preStartConfig>setupScripts/Config-VM.ps1</preStartConfig>
        </vm>
        <vm>
            <role>NonSUT1</role>
            <hvServer>LIS-PERF01</hvServer>
            <vmName>LIS-SLES12-Server</vmName>
            <os>Linux</os>
            <ipv4></ipv4>
            <sshKey>id_rsa.ppk</sshKey>
            <preStartConfig>setupScripts/Config-VM.ps1</preStartConfig>
        </vm>
    </VMs>
</config><|MERGE_RESOLUTION|>--- conflicted
+++ resolved
@@ -66,17 +66,11 @@
             </testParams>
             <uploadFiles>
                 <file>iPerf3_Client_Logs.zip</file>
-<<<<<<< HEAD
                 <file>iPerf3_Server_Logs.zip</file>
                 <file>iPerf3_Panorama_ServerSideScript.log</file>
-                <file>iPerf3_Panorama.log</file>
-=======
-		<file>iPerf3_Server_Logs.zip</file>
-		<file>iPerf3_Panorama_ServerSideScript.log</file>
 		<file>iPerf3_Panorama.log</file>
->>>>>>> 2073a73c
             </uploadFiles>
-            <timeout>7200</timeout>
+            <timeout>1200</timeout>
             <OnError>Continue</OnError>
          </test>
     </testCases>
