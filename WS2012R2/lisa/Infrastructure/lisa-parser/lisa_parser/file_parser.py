"""
Linux on Hyper-V and Azure Test Code, ver. 1.0.0
Copyright (c) Microsoft Corporation

All rights reserved
Licensed under the Apache License, Version 2.0 (the "License");
you may not use this file except in compliance with the License.
You may obtain a copy of the License at

    http://www.apache.org/licenses/LICENSE-2.0

Unless required by applicable law or agreed to in writing, software
distributed under the License is distributed on an "AS IS" BASIS,
WITHOUT WARRANTIES OR CONDITIONS OF ANY KIND, either express or implied.
See the License for the specific language governing permissions and
limitations under the License.

See the Apache Version 2.0 License for specific language governing
permissions and limitations under the License.
"""

from __future__ import print_function
import logging
import re
import os
import sys
import csv
import fileinput
import zipfile
import shutil
import decimal


try:
    import xml.etree.cElementTree as ElementTree
except ImportError:
    import xml.etree.ElementTree as ElementTree


logger = logging.getLogger(__name__)


class ParseXML(object):
    """Class used to parse a specific xml test suite file

    """
    def __init__(self, file_path):
        self.tree = ElementTree.ElementTree(file=file_path)
        self.root = self.tree.getroot()

    def get_tests_suite(self):
        return self.root.find('testSuites').getchildren()[0]\
            .find('suiteName').text

    def get_tests(self):
        """Iterates through the xml file looking for <test> sections

         and initializes a dict for every test case returning them in
         the end

         Dict structure:
            { 'testName' : {} }
        """
        tests_dict = dict()

        for test in self.root.iter('suiteTest'):
            tests_dict[test.text.lower()] = dict()

            for test_case in self.root.iter('test'):
                # Check if testCase was not commented out
                if test_case.find('testName').text.lower() == \
                        test.text.lower():
                    logger.debug('Getting test details for - %s', test.text)
                    tests_dict[test.text.lower()] = \
                        self.get_test_details(test_case)

        return tests_dict

    @staticmethod
    def get_test_details(test_root):
        """Gets and an XML object and iterates through it

         parsing the test details into a dictionary

         Dict structure:
            { 'testProperty' : [ value(s) ] }
        """

        test_dict = dict()
        for test_property in test_root.getchildren():
            if test_property.tag == 'testName':
                continue
            elif not test_property.getchildren() and test_property.text:
                test_dict[test_property.tag.lower()] = \
                    test_property.text.strip().split()
            else:
                test_dict[test_property.tag.lower()] = list()
                for item in test_property.getchildren():
                    if test_property.tag.lower() == 'testparams':
                        parameter = item.text.split('=')
                        test_dict[test_property.tag.lower()].append(
                            (parameter[0], parameter[1])
                        )
                    else:
                        test_dict[test_property.tag.lower()].append(item.text)

        return test_dict

    def get_vms(self):
        """Method searches for the 'vm' sections in the XML file

        saving a dict for each vm found.
        Dict structure:
        {
            vm_name: { vm_details }
        }
        """
        vm_dict = dict()
        for machine in self.root.iter('vm'):
            vm_dict[machine.find('vmName').text.lower()] = {
                'hvServer': machine.find('hvServer').text.lower(),
                'os': machine.find('os').text.lower()
            }

        return vm_dict

    # TODO(bogdancarpusor): Narrow exception field
    @staticmethod
    def parse_from_string(xml_string):
        """Static method that parses xml content from a string

        The method is used to parse the output of the PS command
        that is sent to the vm in order to get more details

        It returns a dict with the following structure:
        {
            vm_property: value
        }
        """
        try:
            logger.debug('Converting XML string from KVP Command')
            root = ElementTree.fromstring(xml_string.strip())
            prop_name = ''
            prop_value = ''
            for child in root:
                if child.attrib['NAME'] == 'Name':
                    prop_name = child[0].text
                elif child.attrib['NAME'] == 'Data':
                    prop_value = child[0].text

            return prop_name, prop_value
        except RuntimeError:
            logger.error('Failed to parse XML string,', exc_info=True)
            logger.info('Terminating execution')
            sys.exit(0)


def parse_ica_log(log_path):
    """ Parser for the generated log file after a lisa run - ica.log

    The method iterates until the start of the test outcome section. After that
     it searches, using regex, for predefined fields and saves them in a
     dict structure.

    :param log_path:
    :return:
    """
    logger.debug(
        'Iterating through %s file until the test results part', log_path
    )
    parsed_ica = dict()
    parsed_ica['vms'] = dict()
    parsed_ica['tests'] = dict()
    with open(log_path, 'r') as log_file:
        for line in log_file:
            if line.strip() == 'Test Results Summary':
                break

        # Get timestamp
        parsed_ica['timestamp'] = re.search('([0-9/]+) ([0-9:]+)',
                                            log_file.next()).group(0)

        vm_name = ""
        for line in log_file:
            line = line.strip().lower()
            logger.debug('Parsing line %s', line)
            if re.search("^vm:", line) and len(line.split()) == 2:
                vm_name = line.split()[1]
                parsed_ica['vms'][vm_name] = dict()
                # Check if there are any details about the VM
                try:
                    parsed_ica['vms'][vm_name]['TestLocation'] = 'Hyper-V'
                except KeyError:
                    parsed_ica['vms'][vm_name] = dict()
                    parsed_ica['vms'][vm_name]['TestLocation'] = 'Azure'

            elif re.search('^test', line) and \
                    re.search('(success$|failed$|aborted$)', line):
                test = line.split()
                try:
                    parsed_ica['tests'][test[1].lower()] = (vm_name, test[3])
                except KeyError:
                    logging.debug('Test %s was not listed in Test Suites '
                                  'section.It will be ignored from the final'
                                  'results', test)
            elif re.search('^os', line):
                parsed_ica['vms'][vm_name]['hostOS'] = line.split(':')[1]\
                    .strip()
            elif re.search('^server', line):
                parsed_ica['vms'][vm_name]['hvServer'] = line.split(':')[1]\
                    .strip()
            elif re.search('^logs can be found at', line):
                parsed_ica['logPath'] = line.split()[-1]
            elif re.search('^lis version', line):
                parsed_ica['lisVersion'] = line.split(':')[1].strip()

    return parsed_ica


def parse_from_csv(csv_path):
    """
    Strip and read csv file into a dict data type.
    :param csv_path: csv file path
    :return: <list of dict> e.g. [{'t_col1': 'val1',
                                   't_col2': 'val2',
                                   ...
                                   },
                                  ...]
             None - on error
    """
    # python [2.7.10, 3.0)  does not support context manager for fileinput
    # strip csv of empty spaces or tabs
    f_csv = fileinput.input(csv_path, inplace=True)
    for line in f_csv:
        # redirect std to file write
        print(' '.join(line.split()))
    f_csv.close()

    list_csv_dict = []
    with open(csv_path, 'rb') as fl:
        try:
            csv_dialect = csv.Sniffer().sniff(fl.read(), delimiters=";, ")
        except Exception as e:
            logger.error('Error reading csv file {}: {}'.format(csv_path, e))
            return None
        fl.seek(0)
        reader = csv.DictReader(fl, dialect=csv_dialect)
        for csv_dict in reader:
            list_csv_dict.append(csv_dict)
    return list_csv_dict


class BaseLogsReader(object):
    """
    Base class for collecting data from multiple log files
    """
    def __init__(self, log_path):
        """
        Init Base logger.
        :param log_path: Path containing zipped logs.
        """
        self.cleanup = False
        self.log_path = self.process_log_path(log_path)
        self.headers = None
        self.log_matcher = None
        self.log_base_path = log_path

    def process_log_path(self, log_path):
        """
        Detect if log_path is a zip, then unzip it and return log's location.
        :param log_path:
        :return: log location - if the log_path is not a zip
                 unzipped location - if log_path is a zip
                 list of zipped logs - if log_path contains the zipped logs
        """
        if zipfile.is_zipfile(log_path):
            dir_path = os.path.dirname(os.path.abspath(log_path))
            # extracting zip to current path
            # it is required that all logs are zipped in a folder
            with zipfile.ZipFile(log_path, 'r') as z:
                if any('/' in fis for fis in z.namelist()):
                    unzip_folder = z.namelist()[0].split('/')[0]
                else:
                    unzip_folder = ''
                z.extractall(dir_path)
            if unzip_folder:
                self.cleanup = True
            return os.path.join(dir_path, unzip_folder)
        elif any(zipfile.is_zipfile(os.path.join(log_path, z))
                 for z in os.listdir(log_path)):
            zip_list = []
            for z in os.listdir(log_path):
                zip_file_path = os.path.join(log_path, z)
                if zipfile.is_zipfile(zip_file_path):
                    zip_list.append(self.process_log_path(zip_file_path))
            return zip_list
        else:
            return log_path

    def teardown(self):
        """
        Cleanup files/folders created for setting up the parser.
        :return: None
        """
        if self.cleanup:
            if isinstance(self.log_path, list):
                for path in self.log_path:
                    shutil.rmtree(path)
            else:
                shutil.rmtree(self.log_path)

    @staticmethod
    def get_log_files(log_path):
        """
        Compute and check all files from a path.
        :param: log_path: path to check
        :returns: List of checked files
        :rtype: List or None
        """
        return [os.path.join(log_path, log_name)
                for log_name in os.listdir(log_path)
                if os.path.isfile(os.path.join(log_path, log_name))]

    def collect_data(self, f_match, log_file, log_dict):
        """
        Placeholder method for collecting data. Will be overwritten in
        subclasses with the logic.
        :param f_match: regex file matcher
        :param log_file: log file name
        :param log_dict: dict constructed from the defined headers
        :return: <dict> {'head1': 'val1', ...}
        """
        return log_dict

    def process_logs(self):
        """
        General data collector method parsing through each log file matching the
        regex filter and call on self.collect_data() for the customized logic.
        :return: <list of dict> e.g. [{'t_col1': 'val1',
                                   't_col2': 'val2',
                                   ...
                                   },
                                  ...]
             [] - on failed parsing
        """
        list_log_dict = []
        log_files = []
        if isinstance(self.log_path, list):
            for path in self.log_path:
                log_files.extend(self.get_log_files(path))
        else:
            log_files.extend(self.get_log_files(self.log_path))
        for log_file in log_files:
            f_match = re.match(self.log_matcher, os.path.basename(log_file))
            if not f_match:
                continue
            if not f_match:
                continue
            log_dict = dict.fromkeys(self.headers, '')
            collected_data = self.collect_data(f_match, log_file, log_dict)
            try:
                if any(d for d in list_log_dict if
                       (d.get('BlockSize_KB', None)
                        and d['BlockSize_KB'] == collected_data['BlockSize_KB']
                        and d['QDepth'] == collected_data['QDepth'])):
                    for d in list_log_dict:
                        if d['BlockSize_KB'] == collected_data['BlockSize_KB'] \
                                and d['QDepth'] == collected_data['QDepth']:
                            for key, value in collected_data.items():
                                if value and not d[key]:
                                    d[key] = value
                else:
                    list_log_dict.append(collected_data)

            except Exception as e:
                print(e)
                pass
        self.teardown()
        return list_log_dict


class NTTTCPLogsReader(BaseLogsReader):
    """
    Subclass for parsing NTTTCP log files e.g.
    ntttcp-pXXX.log
    tcping-ntttcp-pXXX.log - avg latency
    """
    def __init__(self, log_path=None):
        super(NTTTCPLogsReader, self).__init__(log_path)
        self.headers = ['#test_connections', 'throughput_gbps',
                        'average_tcp_latency', 'average_packet_size',
                        'IPVersion', 'Protocol']
        self.log_matcher = 'ntttcp-p([0-9X]+)'
        self.eth_log_csv = dict()
        self.__get_eth_log_csv()

    def __get_eth_log_csv(self):
        if isinstance(self.log_path, list):
            for path in self.log_path:
                self.eth_log_csv[path] = parse_from_csv(os.path.join(
                    path, 'eth_report.log'))
        else:
            self.eth_log_csv[self.log_path] = parse_from_csv(os.path.join(
                self.log_path, 'eth_report.log'))

    def collect_data(self, f_match, log_file, log_dict):
        """
        Customized data collect for NTTTCP test case.
        :param f_match: regex file matcher
        :param log_file: log file name
        :param log_dict: dict constructed from the defined headers
        :return: <dict> {'head1': 'val1', ...}
        """
        # compute the number of connections from the log name
        n_conn = reduce(lambda x1, x2: int(x1) * int(x2),
                        f_match.group(1).split('X'))
        log_dict['#test_connections'] = n_conn
        for key in log_dict:
            if not log_dict[key]:
                if 'throughput' in key:
                    log_dict[key] = 0
                    with open(log_file, 'r') as fl:
                        f_lines = fl.readlines()
                        for x in range(0, len(f_lines)):
                            throughput = re.match('.+throughput.+:([0-9.]+)',
                                                  f_lines[x])
                            if throughput:
                                log_dict[key] = throughput.group(1).strip()
                                break
                elif 'latency' in key:
                    log_dict[key] = 0
                    lat_file = os.path.join(os.path.dirname(os.path.abspath(
                        log_file)), 'lagscope-ntttcp-p{}.log'
                        .format(f_match.group(1)))
                    with open(lat_file, 'r') as fl:
                        f_lines = fl.readlines()
                        for x in range(0, len(f_lines)):
                            if not log_dict.get('IPVersion', None):
                                ip_version = re.match('domain:.+(IPv[4,6])',
                                                      f_lines[x])
                                if ip_version:
                                    log_dict['IPVersion'] = ip_version.group(
                                        1).strip()
                            if not log_dict.get('Protocol', None):
                                ip_proto = re.match('protocol:.+([A-Z]{3})',
                                                    f_lines[x])
                                if ip_proto:
                                    log_dict['Protocol'] = ip_proto.group(
                                        1).strip()
                            latency = re.match('.+Average = ([0-9.]+)',
                                               f_lines[x])
                            if latency:
                                log_dict[key] = latency.group(1).strip()
                elif 'packet_size' in key:
                    avg_pkg_size = [elem[key]
                                    for elem in self.eth_log_csv[
                                        os.path.dirname(os.path.abspath(
                                            log_file))]
                                    if (int(elem[self.headers[0]]) ==
                                        log_dict[self.headers[0]])]
                    try:
                        log_dict[key] = avg_pkg_size[0].strip()
                    except IndexError:
                        logger.warning('Could not find average_packet size in '
                                       'eth_report.log')
                        log_dict[key] = 0
        return log_dict


class FIOLogsReaderManual(BaseLogsReader):
    """
    Subclass for parsing FIO log files e.g.
    FIOLog-XXXq.log
    """
    # conversion unit dict reference for latency to 'usec'
    CUNIT = {'usec': 1,
             'msec': 1000,
             'sec': 1000000}
    CSIZE = {'K': 1,
             'M': 1024,
             'G': 1048576}

    def __init__(self, log_path=None):
        super(FIOLogsReaderManual, self).__init__(log_path)
        self.headers = ['rand-read:', 'rand-read: latency',
                        'rand-write: latency', 'seq-write: latency',
                        'rand-write:', 'seq-write:', 'seq-read:',
                        'seq-read: latency', 'QDepth', 'BlockSize_KB']
        self.log_matcher = 'FIOLog-([0-9]+)q'

    def collect_data(self, f_match, log_file, log_dict):
        """
        Customized data collect for FIO test case.
        :param f_match: regex file matcher
        :param log_file: full path log file name
        :param log_dict: dict constructed from the defined headers
        :return: <dict> {'head1': 'val1', ...}
        """
        log_dict['QDepth'] = int(f_match.group(1))
        with open(log_file, 'r') as fl:
            f_lines = fl.readlines()
            for key in log_dict:
                if not log_dict[key]:
                    if 'BlockSize' in key:
                        block_size = re.match(
                            '.+rw=read, bs=\s*([0-9])([A-Z])-', f_lines[0])
                        um = block_size.group(2).strip()
                        log_dict[key] = \
                            int(block_size.group(1).strip()) * self.CSIZE[um]
                    for x in range(0, len(f_lines)):
                        if all(markers in f_lines[x] for markers in
                               [key.split(':')[0], 'pid=']):
                            if 'latency' in key:
                                lat = re.match(
                                    '\s*lat\s*\(([a-z]+)\).+avg=\s*([0-9.]+)',
                                    f_lines[x + 4])
                                if lat:
                                    unit = lat.group(1).strip()
                                    log_dict[key] = float(
                                        lat.group(2).strip()) * self.CUNIT[unit]
                                else:
                                    log_dict[key] = 0
                            else:
                                iops = re.match('.+iops=\s*([0-9. ]+)',
                                                f_lines[x + 1])
                                if iops:
                                    log_dict[key] = iops.group(1).strip()
        return log_dict


class FIOLogsReader(BaseLogsReader):
    """
    Subclass for parsing FIO log files e.g.
    FIOLog-XXXq.log
    """
    # conversion unit dict reference for latency to 'usec'
    CUNIT = {'usec': 1,
             'msec': 1000,
             'sec': 1000000}
    CSIZE = {'K': 1,
             'M': 1024,
             'G': 1048576}

    def __init__(self, log_path=None):
        super(FIOLogsReader, self).__init__(log_path)
        self.headers = ['rand-read:', 'rand-read: latency',
                        'rand-write: latency', 'seq-write: latency',
                        'rand-write:', 'seq-write:', 'seq-read:',
                        'seq-read: latency', 'QDepth', 'BlockSize_KB']
        self.log_matcher = 'FIOLog-([0-9]+)q'

    def collect_data(self, f_match, log_file, log_dict):
        """
        Customized data collect for FIO test case.
        :param f_match: regex file matcher
        :param log_file: full path log file name
        :param log_dict: dict constructed from the defined headers
        :return: <dict> {'head1': 'val1', ...}
        """
        log_dict['QDepth'] = int(f_match.group(1))
        with open(log_file, 'r') as fl:
            f_lines = fl.readlines()
            for key in log_dict:
                if not log_dict[key]:
                    if 'BlockSize' in key:
                        block_size = re.match(
                            '.+rw=read, bs=\s*([0-9])([A-Z])-', f_lines[0])
                        um = block_size.group(2).strip()
                        log_dict[key] = \
                            int(block_size.group(1).strip()) * self.CSIZE[um]
                    for x in range(0, len(f_lines)):
                        if all(markers in f_lines[x] for markers in
                               [key.split(':')[0], 'pid=']):
                            if 'latency' in key:
                                lat = re.match(
                                    '\s*lat\s*\(([a-z]+)\).+avg=\s*([0-9.]+)',
                                    f_lines[x + 4])
                                if lat:
                                    unit = lat.group(1).strip()
                                    log_dict[key] = float(
                                        lat.group(2).strip()) * self.CUNIT[unit]
                            else:
                                iops = re.match('.+iops=([0-9. ]+)',
                                                f_lines[x + 1])
                                if iops:
                                    log_dict[key] = iops.group(1).strip()
        return log_dict


<<<<<<< HEAD
=======
class FIOLogsReaderRaid(BaseLogsReader):
    """
    Subclass for parsing FIO log files e.g.
    FIOLog-XXXq.log
    """
    # conversion unit dict reference for latency to 'usec'
    CUNIT = {'usec': 1,
             'msec': 1000,
             'sec': 1000000}
    CSIZE = {'K': 1,
             'M': 1024,
             'G': 1048576}

    def __init__(self, log_path=None):
        super(FIOLogsReaderRaid, self).__init__(log_path)
        self.headers = ['rand-read:', 'rand-read: latency',
                        'rand-write: latency', 'seq-write: latency',
                        'rand-write:', 'seq-write:', 'seq-read:',
                        'seq-read: latency', 'QDepth', 'BlockSize_KB']
        self.log_matcher = '([0-9]+)([A-Z])-([0-9]+)-([a-z]+).fio.log'

    def collect_data(self, f_match, log_file, log_dict):
        """
        Customized data collect for FIO test case.
        :param f_match: regex file matcher
        :param log_file: full path log file name
        :param log_dict: dict constructed from the defined headers
        :return: <dict> {'head1': 'val1', ...}
        """
        log_dict['BlockSize_KB'] = \
            int(f_match.group(1)) * self.CSIZE[f_match.group(2).strip()]
        log_dict['QDepth'] = int(f_match.group(3))
        mode = f_match.group(4)
        with open(log_file, 'r') as fl:
            f_lines = fl.readlines()
            for key in log_dict:
                if not log_dict[key] and mode == key.split(':')[0].replace(
                        '-', '').replace('seq', ''):
                    for x in range(0, len(f_lines)):
                            if 'latency' in key:
                                lat = re.match(
                                    '\s*lat\s*\(([a-z]+)\).+avg=\s*([0-9.]+)',
                                    f_lines[x])
                                if lat:
                                    unit = lat.group(1).strip()
                                    log_dict[key] = float(
                                        lat.group(2).strip()) * self.CUNIT[unit]
                            else:
                                iops = re.match('.+iops=([0-9. ]+)',
                                                f_lines[x])
                                if iops:
                                    log_dict[key] = iops.group(1).strip()
        return log_dict


>>>>>>> aa3f9f2c
class IPERFLogsReader(BaseLogsReader):
    """
    Subclass for parsing iPerf log files e.g.
    XXX-iperf3.log
    """
    # conversion unit dict reference for throughput to 'Gbits'
    BUNIT = {'Gbits': 1.0,
             'Mbits': 1.0/2 ** 10,
             'Kbits': 1.0/2 ** 20,
             'bits': 1.0/2 ** 30}

    def __init__(self, log_path=None):
        super(IPERFLogsReader, self).__init__(log_path)
        self.headers = ['NumberOfConnections', 'TxThroughput_Gbps',
                        'RxThroughput_Gbps', 'DatagramLoss',
                        'PacketSize_KBytes', 'IPVersion', 'Protocol',
                        'SendBufSize_KBytes']
        self.log_matcher = '([0-9]+)-iperf3.log'

    def collect_data(self, f_match, log_file, log_dict):
        """
        Customized data collect for iPerf test case.
        :param f_match: regex file matcher
        :param log_file: log file name
        :param log_dict: dict constructed from the defined headers
        :return: <dict> {'head1': 'val1', ...}
        """
        log_dict['NumberOfConnections'] = int(f_match.group(1))
        log_dict['TxThroughput_Gbps'] = 0
        log_dict['RxThroughput_Gbps'] = 0
        log_dict['IPVersion'] = 'IPv4'
        log_dict['Protocol'] = 'TCP'
        lost_datagrams = 0
        total_datagrams = 0
        with open(log_file, 'r') as fl:
            f_lines = fl.readlines()
            read_client = False
            read_server = False
            for x in xrange(0, len(f_lines)):
                if not log_dict.get('SendBufSize_KBytes', None):
                    iperf_opt = re.match('Process.+iperf3.+?(-u\s*[A-Z]{3})*'
                                         '.+?-(4|6).+\s*-l\s*([0-9]+)([a-z]+)'
                                         '.+started', f_lines[x])
                    if iperf_opt.group(1):
                        log_dict['Protocol'] = iperf_opt.group(1).split(
                            '-u')[1].strip()
                    if iperf_opt.group(2):
                        log_dict['IPVersion'] = 'IPv' + iperf_opt.group(2).strip()
                    log_dict['SendBufSize_KBytes'] = int(
                        iperf_opt.group(3).strip())
                if 'Connecting to host' in f_lines[x]:
                    read_client = True
                    read_server = False
                elif 'Server output:' in f_lines[x]:
                    read_server = True
                    read_client = False
                if log_dict['NumberOfConnections'] == 1:
                    iperf_values = re.match('\[\s*[0-9]\]\s*0[.]00-60[.]00\s*'
                                            'sec\s*([0-9.]+)\s*([A-Za-z]+)\s*'
                                            '([0-9.]+)\s*([A-Za-z]+)/sec\s*'
                                            '([0-9.]+)\s*([A-Za-z]+)\s*'
                                            '([0-9]+)/([0-9]+)\s*'
                                            '\(([a-z\-0-9.]+)%\)', f_lines[x])
                else:
                    iperf_values = re.match('\[SUM\]\s*0[.]00-60[.]00\s*sec\s*'
                                            '([0-9.]+)\s*([A-Za-z]+)\s*'
                                            '([0-9.]+)\s*([A-Za-z]+)/sec\s*'
                                            '([0-9.]+)\s*([A-Za-z]+)\s*'
                                            '([0-9]+)/([0-9]+)\s*'
                                            '\(([a-z\-+0-9.]+)%\)', f_lines[x])
                if iperf_values is not None:
                    key = None
                    if read_client:
                        key = 'TxThroughput_Gbps'
                        lost_datagrams += float(iperf_values.group(7).strip())
                        total_datagrams += float(iperf_values.group(8).strip())
                    elif read_server:
                        key = 'RxThroughput_Gbps'
                    digit_3 = decimal.Decimal(10) ** -3
                    log_dict[key] += decimal.Decimal(
                        float(iperf_values.group(3).strip()) *
                        self.BUNIT[iperf_values.group(4).strip()]
                    ).quantize(digit_3)
        try:
            log_dict['DatagramLoss'] = round(
                lost_datagrams / total_datagrams * 100, 2)
        except ZeroDivisionError:
            log_dict['DatagramLoss'] = 0

        if not log_dict.get('PacketSize_KBytes', None):
            ica_log = os.path.join(self.log_base_path, 'ica.log')
            with open(ica_log, 'r') as f2:
                lines = f2.readlines()
                for i in xrange(0, len(lines)):
                    ica_mark = re.match(
                        '\s*Test\s*iperf3-{}-{}k\s*:\s*Success'.format(
                            log_dict['Protocol'],
                            log_dict['SendBufSize_KBytes']),
                        lines[i])
                    if ica_mark:
                        pkg_size = re.match('\s*Packet size: (.+)',
                                            lines[i + 5])
                        if pkg_size:
                            log_dict['PacketSize_KBytes'] = float(
                                pkg_size.group(1).strip())
        return log_dict<|MERGE_RESOLUTION|>--- conflicted
+++ resolved
@@ -352,8 +352,6 @@
             log_files.extend(self.get_log_files(self.log_path))
         for log_file in log_files:
             f_match = re.match(self.log_matcher, os.path.basename(log_file))
-            if not f_match:
-                continue
             if not f_match:
                 continue
             log_dict = dict.fromkeys(self.headers, '')
@@ -587,8 +585,126 @@
         return log_dict
 
 
-<<<<<<< HEAD
-=======
+class FIOLogsReaderManual(BaseLogsReader):
+    """
+    Subclass for parsing FIO log files e.g.
+    FIOLog-XXXq.log
+    """
+    # conversion unit dict reference for latency to 'usec'
+    CUNIT = {'usec': 1,
+             'msec': 1000,
+             'sec': 1000000}
+    CSIZE = {'K': 1,
+             'M': 1024,
+             'G': 1048576}
+
+    def __init__(self, log_path=None):
+        super(FIOLogsReaderManual, self).__init__(log_path)
+        self.headers = ['rand-read:', 'rand-read: latency',
+                        'rand-write: latency', 'seq-write: latency',
+                        'rand-write:', 'seq-write:', 'seq-read:',
+                        'seq-read: latency', 'QDepth', 'BlockSize_KB']
+        self.log_matcher = 'FIOLog-([0-9]+)q'
+
+    def collect_data(self, f_match, log_file, log_dict):
+        """
+        Customized data collect for FIO test case.
+        :param f_match: regex file matcher
+        :param log_file: full path log file name
+        :param log_dict: dict constructed from the defined headers
+        :return: <dict> {'head1': 'val1', ...}
+        """
+        log_dict['QDepth'] = int(f_match.group(1))
+        with open(log_file, 'r') as fl:
+            f_lines = fl.readlines()
+            for key in log_dict:
+                if not log_dict[key]:
+                    if 'BlockSize' in key:
+                        block_size = re.match(
+                            '.+rw=read, bs=\s*([0-9])([A-Z])-', f_lines[0])
+                        um = block_size.group(2).strip()
+                        log_dict[key] = \
+                            int(block_size.group(1).strip()) * self.CSIZE[um]
+                    for x in range(0, len(f_lines)):
+                        if all(markers in f_lines[x] for markers in
+                               [key.split(':')[0], 'pid=']):
+                            if 'latency' in key:
+                                lat = re.match(
+                                    '\s*lat\s*\(([a-z]+)\).+avg=\s*([0-9.]+)',
+                                    f_lines[x + 4])
+                                if lat:
+                                    unit = lat.group(1).strip()
+                                    log_dict[key] = float(
+                                        lat.group(2).strip()) * self.CUNIT[unit]
+                                else:
+                                    log_dict[key] = 0
+                            else:
+                                iops = re.match('.+iops=\s*([0-9. ]+)',
+                                                f_lines[x + 1])
+                                if iops:
+                                    log_dict[key] = iops.group(1).strip()
+        return log_dict
+
+
+class FIOLogsReader(BaseLogsReader):
+    """
+    Subclass for parsing FIO log files e.g.
+    FIOLog-XXXq.log
+    """
+    # conversion unit dict reference for latency to 'usec'
+    CUNIT = {'usec': 1,
+             'msec': 1000,
+             'sec': 1000000}
+    CSIZE = {'K': 1,
+             'M': 1024,
+             'G': 1048576}
+
+    def __init__(self, log_path=None):
+        super(FIOLogsReader, self).__init__(log_path)
+        self.headers = ['rand-read:', 'rand-read: latency',
+                        'rand-write: latency', 'seq-write: latency',
+                        'rand-write:', 'seq-write:', 'seq-read:',
+                        'seq-read: latency', 'QDepth', 'BlockSize_KB']
+        self.log_matcher = 'FIOLog-([0-9]+)q'
+
+    def collect_data(self, f_match, log_file, log_dict):
+        """
+        Customized data collect for FIO test case.
+        :param f_match: regex file matcher
+        :param log_file: full path log file name
+        :param log_dict: dict constructed from the defined headers
+        :return: <dict> {'head1': 'val1', ...}
+        """
+        log_dict['QDepth'] = int(f_match.group(1))
+        with open(log_file, 'r') as fl:
+            f_lines = fl.readlines()
+            for key in log_dict:
+                if not log_dict[key]:
+                    if 'BlockSize' in key:
+                        block_size = re.match(
+                            '.+rw=read, bs=\s*([0-9])([A-Z])-', f_lines[0])
+                        um = block_size.group(2).strip()
+                        log_dict[key] = \
+                            int(block_size.group(1).strip()) * self.CSIZE[um]
+                    for x in range(0, len(f_lines)):
+                        if all(markers in f_lines[x] for markers in
+                               [key.split(':')[0], 'pid=']):
+                            if 'latency' in key:
+                                lat = re.match(
+                                    '\s*lat\s*\(([a-z]+)\).+avg=\s*([0-9.]+)',
+                                    f_lines[x + 4])
+                                if lat:
+                                    unit = lat.group(1).strip()
+                                    log_dict[key] = float(
+                                        lat.group(2).strip()) * self.CUNIT[unit]
+                            else:
+                                iops = re.match('.+iops=([0-9. ]+)',
+                                                f_lines[x + 1])
+                                if iops:
+                                    log_dict[key] = iops.group(1).strip()
+        return log_dict
+
+
 class FIOLogsReaderRaid(BaseLogsReader):
     """
     Subclass for parsing FIO log files e.g.
@@ -644,7 +760,6 @@
         return log_dict
 
 
->>>>>>> aa3f9f2c
 class IPERFLogsReader(BaseLogsReader):
     """
     Subclass for parsing iPerf log files e.g.
