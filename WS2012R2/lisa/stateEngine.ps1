--- conflicted
+++ resolved
@@ -1650,17 +1650,9 @@
             }
             else
             {
-<<<<<<< HEAD
                 $timeout -= 1
                 Start-Sleep -S 1
-=======
-                $testName = $($vm.currentTest)
-                $testData = GetTestData $testName  $xmlData
-                $completionCode = $Aborted
-
-                LogMsg 0 "Error: $($vm.vmName) did not boot after second try for test $testName "
-                LogMsg 0 "Info : $($vm.vmName) Status for test $testName  = ${completionCode}"
-
+            }
                 if ($testData.OnError -eq "Abort") {
                     LogMsg 0 "Warn : Test is set to abort on error. Exiting"
                     $vm.currentTest = "done"
@@ -1670,8 +1662,12 @@
                 SetTestResult $vm.suite $currentTest $completionCode $xmlData
                 $vm.emailSummary += ("    Test {0,-25} : {1}<br />" -f $testName, $completionCode)
                 UpdateState $vm $ForceShutdown
->>>>>>> fd2e3fd1
-            }
+            }
+    }
+        else
+        {
+            $timeout -= 1
+            Start-Sleep -S 1
         }
     }
 }
