--- conflicted
+++ resolved
@@ -28,14 +28,9 @@
     Steps:
     1. Add new NICs to VMs
     2. Configure/enable SR-IOV on VMs settings via cmdlet Set-VMNetworkAdapter
-<<<<<<< HEAD
-    3. Run bondvf.sh on VM2
-    4. Set up SR-IOV on VM2
-=======
     3. Set up SR-IOV on VM2 
->>>>>>> e3f0f658
     Optional: Set up an internal network on VM2
-
+    
 .Parameter vmName
     Name of the test VM.
 
@@ -50,11 +45,11 @@
     <test>
         <testName>VerifyVF_basic</testName>
         <testScript>SR-IOV_VerifyVF_basic.sh</testScript>
-        <files>remote-scripts\ica\SR-IOV_VerifyVF_basic.sh,remote-scripts/ica/utils.sh</files>
+        <files>remote-scripts\ica\SR-IOV_VerifyVF_basic.sh,remote-scripts/ica/utils.sh</files> 
         <setupScript>
             <file>setupscripts\RevertSnapshot.ps1</file>
             <file>setupscripts\SR-IOV_enable.ps1</file>
-        </setupScript>
+        </setupScript> 
         <noReboot>False</noReboot>
         <testParams>
             <param>NIC_sriov_name=SRIOV</param>
@@ -105,32 +100,6 @@
 
             if is_ubuntu ; then
                 __file_path="/etc/network/interfaces"
-<<<<<<< HEAD
-                # Change /etc/network/interfaces
-                sed -i "s/bond`$__iterator inet dhcp/bond`$__iterator inet static/g"` `$__file_path
-                sed -i "/bond`$__iterator inet static/a address `$staticIP" `$__file_path
-                sed -i "/address `$staticIP/a netmask $netmask" `$__file_path
-
-            elif is_suse ; then
-                __file_path="/etc/sysconfig/network/ifcfg-bond`$__iterator"
-                # Replace the BOOTPROTO, IPADDR and NETMASK values found in ifcfg file
-                sed -i "/\b\(BOOTPROTO\|IPADDR\|\NETMASK\)\b/d" `$__file_path
-                cat <<-EOF >> `$__file_path
-                BOOTPROTO=static
-                IPADDR=`$staticIP
-                NETMASK=$netmask
-EOF
-
-            elif is_fedora ; then
-                __file_path="/etc/sysconfig/network-scripts/ifcfg-bond`$__iterator"
-                # Replace the BOOTPROTO, IPADDR and NETMASK values found in ifcfg file
-                sed -i "/\b\(BOOTPROTO\|IPADDR\|\NETMASK\)\b/d" `$__file_path
-                cat <<-EOF >> `$__file_path
-                BOOTPROTO=static
-                IPADDR=`$staticIP
-                NETMASK=$netmask
-EOF
-=======
 
                 # Add VF to /etc/network/interfaces 
                 echo "auto eth`$__iterator" >> `$__file_path
@@ -168,35 +137,13 @@
 
                 ifup eth`$__iterator
 
->>>>>>> e3f0f658
             fi
 
             __ipIterator=`$((`$__ipIterator + 2))
             : `$((__iterator++))
         done
 
-<<<<<<< HEAD
-        # Get everything up & running
-        if is_ubuntu ; then
-            service networking restart
-
-        elif is_suse ; then
-            service network restart
-
-        elif is_fedora ; then
-            service network restart
-        fi
-
-        # to be Changed, some bug bypass
-        if [ -f CreateInterfaceConfigEth.sh ] ; then
-            bash CreateInterfaceConfigEth.sh
-            ifup bond0
-        fi
-
-        echo CreateBond: returned `$__retVal >> /root/SR-IOV_enable.log 2>&1
-=======
         echo ConfigureVF: returned `$__retVal >> /root/SR-IOV_enable.log 2>&1
->>>>>>> e3f0f658
         exit `$__retVal
 "@
 
@@ -305,24 +252,6 @@
     "VM2NAME" { $vm2Name = $fields[1].Trim() }
     "SshKey"  { $sshKey  = $fields[1].Trim() }
     "ipv4"    { $ipv4    = $fields[1].Trim() }
-<<<<<<< HEAD
-    "BOND_IP1" {
-        $vmBondIP1 = $fields[1].Trim()
-        $vmBondIP += ($vmBondIP1)
-        $bondIterator++ }
-    "BOND_IP2" {
-        $vmBondIP2 = $fields[1].Trim()
-        $vmBondIP += ($vmBondIP2)
-        $bondIterator++ }
-    "BOND_IP3" {
-        $vmBondIP3 = $fields[1].Trim()
-        $vmBondIP += ($vmBondIP3)
-        $bondIterator++ }
-    "BOND_IP4" {
-        $vmBondIP4 = $fields[1].Trim()
-        $vmBondIP += ($vmBondIP4)
-        $bondIterator++ }
-=======
     "VF_IP1" { 
         $vm_vfIP1 = $fields[1].Trim()
         $vm_vfIP += ($vm_vfIP1)
@@ -339,7 +268,6 @@
         $vm_vfIP4 = $fields[1].Trim()
         $vm_vfIP += ($vm_vfIP4)
         $vfIterator++ }
->>>>>>> e3f0f658
     "MAX_NICS" { $maxNICs = $fields[1].Trim() }
     "Test_IPv6" { $Test_IPv6 = $fields[1].Trim() }
     "NETMASK" { $netmask = $fields[1].Trim() }
@@ -358,7 +286,7 @@
                 "Error: Incorrect number of arguments for NIC test parameter: $p"
                 return $false
             }
-
+            
             $nicType = $nicArgs[0].Trim()
             $networkType = $nicArgs[1].Trim()
             $networkName = $nicArgs[2].Trim()
@@ -368,7 +296,7 @@
             $nicValues += ($nicType,$networkType,$networkName,$macAddress,$legacy)
             # Increment nicIterator for every NIC declared
             $nicIterator++
-
+            
             # Validate the network adapter type
             if (@("NetworkAdapter", "LegacyNetworkAdapter") -notcontains $nicType)
             {
@@ -376,7 +304,7 @@
                 "       Must be either 'NetworkAdapter' or 'LegacyNetworkAdapter'"
                 return $false
             }
-
+            
             if ($nicType -eq "LegacyNetworkAdapter")
             {
                 $legacy = $true
@@ -400,13 +328,13 @@
                     "       The network does not exist"
                     return $false
                 }
-
+                
                 # make sure network is of stated type
                 if ($vmSwitch.SwitchType -notlike $networkType)
                 {
                     "Error: Switch $networkName is type $vmSwitch.SwitchType (not $networkType)"
                     return $false
-                }
+                }             
             }
 
             # Validate the MAC is the correct length
@@ -415,7 +343,7 @@
                "Error: Invalid mac address: $p"
                  return $false
             }
-
+            
             # Make sure each character is a hex digit
             $ca = $macAddress.ToCharArray()
             foreach ($c in $ca)
@@ -467,7 +395,7 @@
 $vm2 = Get-VM -Name $vm2Name -ComputerName $remoteServer -ERRORAction SilentlyContinue
 if (-not $vm2) {
     "ERROR: VM ${vm2Name} does not exist"
-    return $False
+    return $False    
 }
 
 # Verify if VM2 is already configured
@@ -488,10 +416,10 @@
         $retval = .\bin\plink.exe -i ssh\$sshKey root@${vm2ipv4} "ifconfig | grep $vm_vfIP4"
         if ($retVal) {
             $vm2_is_configured = $true
-        }
+        } 
         else {
-            $vm2_is_configured = $false
-        }
+            $vm2_is_configured = $false    
+        }  
     }
 
 }
@@ -499,7 +427,7 @@
 # There are some tests that require a clean dependency VM
 if ($cleanDependency -ne $null) {
     if ($cleanDependency -eq 'yes'){
-        $vm2_is_configured = $false
+        $vm2_is_configured = $false   
     }
 }
 
@@ -544,7 +472,7 @@
         $macSubstring=[convert]::ToInt32($macAddress.Substring(9))
         $macSubstring = $macSubstring + 10
         $macAddress = $macAddress -replace $macAddress.Substring(9), "$macSubstring"
-
+        
         Add-VMNetworkAdapter -VMName $vmName -SwitchName $nicValues[$i*5+2] -StaticMacAddress $macAddress -IsLegacy:$nicValues[$i*5+4] -ComputerName $hvServer
         if ($? -ne "True") {
             "Error: Add-VmNic to $vmName failed"
@@ -555,7 +483,7 @@
         }
 
         if ($vm2_is_configured -eq $false) {
-            Add-VMNetworkAdapter -VMName $vm2Name -SwitchName $nicValues[$i*5+2] -StaticMacAddress $nicValues[$i*5+3] -IsLegacy:$nicValues[$i*5+4] -ComputerName $remoteServer
+            Add-VMNetworkAdapter -VMName $vm2Name -SwitchName $nicValues[$i*5+2] -StaticMacAddress $nicValues[$i*5+3] -IsLegacy:$nicValues[$i*5+4] -ComputerName $remoteServer 
             if ($? -ne "True") {
                 "Error: Add-VmNic to $vm2Name failed"
                 $retVal = $False
@@ -575,7 +503,7 @@
             $retVal = $True
         }
 
-        Add-VMNetworkAdapter -VMName $vm2Name -SwitchName "SRIOV" -IsLegacy:$false -ComputerName $remoteServer
+        Add-VMNetworkAdapter -VMName $vm2Name -SwitchName "SRIOV" -IsLegacy:$false -ComputerName $remoteServer 
         if ($? -ne "True") {
             "Error: Add-VmNic to $vm2Name failed"
             $retVal = $False
@@ -670,7 +598,7 @@
         if ($maxNICs -eq "yes") {
             $ipToSend = "10.1${nicIterator}.12.${j}"
             if ($j % 2 -eq 0) {
-                $nicIterator++
+                $nicIterator++  
             }
         }
         else {
@@ -684,7 +612,7 @@
             "Failed appending $ipToSend to constants.sh"
             return $False
         }
-        "Successfully appended $ipToSend to constants.sh"
+        "Successfully appended $ipToSend to constants.sh"   
     }
 
     if ($maxNICs -eq "yes") {
